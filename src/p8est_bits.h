--- conflicted
+++ resolved
@@ -765,7 +765,6 @@
 void                p8est_quadrant_set_morton (p8est_quadrant_t * quadrant,
                                                int level, uint64_t id);
 
-<<<<<<< HEAD
 /** Compute the successor according to the Morton index in a uniform mesh.
  * \param[in] quadrant  Quadrant whose Morton successor will be computed.
  *                      Must not be the last (top right) quadrant in the tree.
@@ -783,7 +782,7 @@
  */
 void                p8est_predecessor (const p8est_quadrant_t * quadrant,
                                        p8est_quadrant_t * result);
-=======
+
 /** Initialize a random number generator by quadrant coordinates.
  * This serves to generate partition-independent and reproducible samples.
  * \param [in] quadrant         Valid quadrant.
@@ -791,7 +790,6 @@
  */
 void                p8est_quadrant_srand (const p8est_quadrant_t * q,
                                           sc_rand_state_t * rstate);
->>>>>>> 124f124d
 
 SC_EXTERN_C_END;
 
