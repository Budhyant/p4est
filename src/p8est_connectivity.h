--- conflicted
+++ resolved
@@ -323,20 +323,12 @@
 /** Transform a face corner across one of the adjacent faces into a neighbor tree.
  * This version expects the neighbor face and orientation separately.
  * \param [in] fc   A face corner number in 0..3.
-<<<<<<< HEAD
- * \param [in] f    A face number that touches the corner \a c.
- * \param [in] nf   A neighbor face that is on the other side of \f.
- * \param [in] o    The orientation between tree boundary faces \a f and \nf.
- */
-int                 p8est_connectivity_face_neighbor_face_corner_orientation
-=======
  * \param [in] f    A face that the face corner \a fc is relative to.
  * \param [in] nf   A neighbor face that is on the other side of \f.
  * \param [in] o    The orientation between tree boundary faces \a f and \nf.
  * \return          The face corner number relative to the neighbor's face.
  */
 int                 p8est_connectivity_face_neighbor_face_corner
->>>>>>> 1d49bc65
   (int fc, int f, int nf, int o);
 
 /** Transform a corner across one of the adjacent faces into a neighbor tree.
@@ -356,14 +348,9 @@
  * \param [in] f    A face number that touches the edge \a e.
  * \param [in] nf   A neighbor face that is on the other side of \f.
  * \param [in] o    The orientation between tree boundary faces \a f and \nf.
-<<<<<<< HEAD
- */
-int                 p8est_connectivity_face_neighbor_face_edge_orientation
-=======
  * \return          The face edge number seen from the neighbor tree.
  */
 int                 p8est_connectivity_face_neighbor_face_edge
->>>>>>> 1d49bc65
   (int fe, int f, int nf, int o);
 
 /** Transform an edge across one of the adjacent faces into a neighbor tree.
@@ -378,23 +365,12 @@
   (int e, int f, int nf, int o);
 
 /** Transform an edge corner across one of the adjacent edges into a neighbor tree.
-<<<<<<< HEAD
- * This version expects the neighbor edge and orientation separately.
- * \param [in] ec   An edge corner number in 0..1.
- * \param [in] e    A edge number that touches the corner \a c.
- * \param [in] ne   A neighbor edge that is on the other side of \e.
- * \param [in] o    The orientation between tree boundary faces \a e and \ne.
- */
-int                 p8est_connectivity_edge_neighbor_edge_corner_orientation
-  (int ec, int e, int ne, int o);
-=======
  * \param [in] ec   An edge corner number in 0..1.
  * \param [in] o    The orientation of a tree boundary edge connection.
  * \return          The edge corner number seen from the other tree.
  */
 int                 p8est_connectivity_edge_neighbor_edge_corner
   (int ec, int o);
->>>>>>> 1d49bc65
 
 /** Transform a corner across one of the adjacent edges into a neighbor tree.
  * This version expects the neighbor edge and orientation separately.
