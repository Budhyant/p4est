--- conflicted
+++ resolved
@@ -11,14 +11,11 @@
         test/p4est_test_partition test/p4est_test_coarsen \
         test/p4est_test_valid test/p4est_test_balance_type \
         test/p4est_test_loadsave test/p4est_test_order \
-<<<<<<< HEAD
-        test/p4est_test_ghost test/p4est_test_mesh \
-=======
         test/p4est_test_load test/p4est_test_ghost \
->>>>>>> 54646944
+        test/p4est_test_mesh \
         test/p4est_test_iterate test/p4est_test_lnodes \
         test/p4est_test_search test/p4est_test_brick \
-	test/p4est_test_complete_subtree \
+        test/p4est_test_complete_subtree \
         test/p4est_test_partition_corr \
         test/p4est_test_conn_complete test/p4est_test_balance_seeds \
         test/p4est_test_wrap test/p4est_test_replace test/p4est_test_join \
@@ -36,11 +33,8 @@
         test/p8est_test_valid test/p8est_test_balance_type \
         test/p8est_test_face_transform test/p8est_test_edge_face_corners \
         test/p8est_test_periodic test/p8est_test_loadsave \
-<<<<<<< HEAD
-        test/p8est_test_ghost test/p8est_test_mesh \
-=======
         test/p8est_test_load test/p8est_test_ghost \
->>>>>>> 54646944
+        test/p8est_test_mesh \
         test/p8est_test_iterate test/p8est_test_lnodes \
         test/p8est_test_search test/p8est_test_brick \
         test/p8est_test_partition_corr \
@@ -119,19 +113,12 @@
 test_p8est_test_plex_SOURCES = test/test_plex3.c
 test_p8est_test_connrefine_SOURCES = test/test_connrefine3.c
 
-<<<<<<< HEAD
-test_p4est_test_plex_CPPFLAGS = @P4EST_PETSC_INCLUDE_DIRS@ $(AM_CPPFLAGS)
-test_p8est_test_plex_CPPFLAGS = @P4EST_PETSC_INCLUDE_DIRS@ $(AM_CPPFLAGS)
-test_p4est_test_plex_LDADD = @P4EST_PETSC_LINK_LIBS@ $(LDADD)
-test_p8est_test_plex_LDADD = @P4EST_PETSC_LINK_LIBS@ $(LDADD)
-=======
 test_p6est_test_all_SOURCES = test/test_all6.c
 
 test_p4est_test_plex_CPPFLAGS = @P4EST_PETSC_INCLUDE_DIRS@ $(AM_CPPFLAGS) 
 test_p8est_test_plex_CPPFLAGS = @P4EST_PETSC_INCLUDE_DIRS@ $(AM_CPPFLAGS) 
 test_p4est_test_plex_LDADD = @P4EST_PETSC_LINK_LIBS@ $(LDADD) 
 test_p8est_test_plex_LDADD = @P4EST_PETSC_LINK_LIBS@ $(LDADD) 
->>>>>>> 54646944
 
 if P4EST_WITH_METIS
 test_p4est_test_reorder_SOURCES = test/test_reorder2.c
